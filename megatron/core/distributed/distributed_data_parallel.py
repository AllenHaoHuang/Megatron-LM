# Copyright (c) 2023, NVIDIA CORPORATION. All rights reserved.

from contextlib import contextmanager
from typing import Dict

import torch

from .. import parallel_state
from ..transformer.module import MegatronModule
from ..transformer.transformer_config import TransformerConfig
from .grad_buffer import GradBuffer


class DistributedDataParallel(MegatronModule):
    """
    DDP wrapper which stores grads in contiguous buffers. Also has option of overlapping
    communication with backprop computation by breaking up full model's gradients into smaller
    buckets and running all-reduce / reduce-scatter on each bucket asynchronously. This class
    also provides the option to do the gradient accumulation in a type other than the param type
    (e.g., fp32 for a bf16 model).

    Arguments:
        config: Transformer config object.
        module: Underlying model.
        data_parallel_group: Data-parallel process group.
        accumulate_allreduce_grads_in_fp32: If true, do the gradient accumulation and
            communication in fp32.
        overlap_grad_reduce: If true, overlap communication with backprop computation by
            breaking up grads into buckets. If false, single synchronous communication call
            is used instead.
        use_distributed_optimizer: If true, issue reduce-scatter communication calls as part
            of distributed optimizer. If false, issue all-reduce communication calls.
        disable_bucketing: If true, force assign all parameters to a single bucket. If false,
            use standard bucketing policy: assign parameters to smaller buckets and all-reduce
            per bucket _if_ overlap_grad_reduce is True and pp_rank is 0.

    """

    def __init__(
        self,
        config: TransformerConfig,
        module: torch.nn.Module,
        data_parallel_group: torch.distributed.ProcessGroup,
        accumulate_allreduce_grads_in_fp32: bool,
        overlap_grad_reduce: bool,
        use_distributed_optimizer: bool,
        disable_bucketing: bool = False,
        bucket_size: int = 40000000,
    ):
        super().__init__(config=config)
        self.module = module

        # Set bucket_size to infinity if overlap_grad_reduce is False.
        self.overlap_grad_reduce = overlap_grad_reduce
        self.use_distributed_optimizer = use_distributed_optimizer

        # Turn off bucketing if overlap_grad_reduce is False, if we are on a pipeline stage
        # that is not the first (since data-parallel communication on these stages is not on
        # the critical path), or if disable_bucketing is True (e.g., we might not want to
        # break up model parameters into buckets for model chunks after the first
        # in the interleaved schedule).
        if not self.overlap_grad_reduce:
            bucket_size = None
        if parallel_state.get_pipeline_model_parallel_rank() > 0:
            bucket_size = None
        if disable_bucketing:
            bucket_size = None
        self.bucket_size = bucket_size

        self.module = module
        self.grad_buffers = {}
        self.expert_grads = []
        self.grad_buffer_param_index_map = {}
        self.param_to_grad_buffer = {}

        # Group parameters by their gradient type.
        grad_dtype_to_params = {}
        param_to_name = {}
        for name, param in self.module.named_parameters():
            if param.requires_grad and getattr(param, 'allreduce', True):
                param.grad_added_to_main_grad = False
                param_to_name[param] = name
                dtype = torch.float if accumulate_allreduce_grads_in_fp32 else param.dtype

                params = grad_dtype_to_params.get(dtype, [])
                params.append(param)
                grad_dtype_to_params[dtype] = params

        # Allocate the grad buffers and map the grads.
        # The grad buffer under the hood creates buckets as appropriate based on bucket_size.
        self.data_parallel_world_size = torch.distributed.get_world_size(group=data_parallel_group)
        for dtype, params in grad_dtype_to_params.items():
            self.grad_buffers[dtype] = GradBuffer(
                dtype,
                params,
                data_parallel_group,
                bucket_size,
                param_to_name,
                self.overlap_grad_reduce,
                self.use_distributed_optimizer,
            )
            self.grad_buffer_param_index_map[dtype] = self.grad_buffers[dtype].param_index_map
            for param in params:
                self.param_to_grad_buffer[param] = self.grad_buffers[dtype]

        # Allocate separate buffer for MoE params' grads.
        for param in self.module.parameters():
            if param.requires_grad and not getattr(param, 'allreduce', True):
                param.grad_added_to_main_grad = False
                dtype = torch.float if accumulate_allreduce_grads_in_fp32 else param.dtype
                param.main_grad = torch.zeros(
                    param.data.shape,
                    dtype=dtype,
                    device=torch.cuda.current_device(),
                    requires_grad=False,
                )
                self.expert_grads.append(param.main_grad)

        # Register backward hook.
        # Accumulation function for the gradients need to be stored so they
        # don't go out of scope.
        self.grad_accs = []
        for param in self.module.parameters():
            if param.requires_grad:
                # Expand so we get access to grad_fn.
                param_tmp = param.expand_as(param)
                # Get the gradient accumulator function.
                grad_acc = param_tmp.grad_fn.next_functions[0][0]
                grad_acc.register_hook(self._make_param_hook(param, self.param_to_grad_buffer))
                self.grad_accs.append(grad_acc)

    def forward(self, *inputs, **kwargs):
        """
        Calls the wrapped module's forward() method.
        """
        return self.module(*inputs, **kwargs)

    def _make_param_hook(
        self, param: torch.nn.Parameter, param_to_grad_buffer: Dict[torch.nn.Parameter, GradBuffer]
    ):
        """
        Creates the all-reduce / reduce-scatter hook for backprop.
        """

        def param_hook(*unused):
            if param.requires_grad:
                if self.overlap_grad_reduce:
                    assert (
                        param.grad is not None
                    ), 'param.grad being None is not safe when overlap_grad_reduce is True'
                if param.grad is not None and not param.grad_added_to_main_grad:
                    param.main_grad.add_(param.grad.data)
                param.grad = None
                if self.overlap_grad_reduce:
                    param_to_grad_buffer[param].register_grad_ready(param)

        return param_hook

    @contextmanager
    def no_sync(self):
        """
        Context manager that turns off gradient synchronization.
        """
        for grad_buffer in self.grad_buffers.values():
            grad_buffer.is_last_microbatch = False
        try:
            yield
        finally:
            for grad_buffer in self.grad_buffers.values():
                grad_buffer.is_last_microbatch = True

    def start_grad_sync(self, *unused):
        """
        Initiates grad sync (all-reduce or reduce-scatter) communication operations
        for all model gradients.

        When overlap_grad_reduce is set to True, dispatches asynchronous communication
        calls. When overlap_grad_reduce is set to False, calls synchronous
        communication ops.
        """
        for grad_buffer in self.grad_buffers.values():
            grad_buffer.start_grad_sync()

    def finish_grad_sync(self):
        """
        Finishes grad sync (all-reduce or reduce-scatter) communication operations
        for all model gradients.

        When overlap_grad_reduce is set to True, waits for asynchronous communication
        calls to complete. When overlap_grad_reduce is set to False, calls synchronous
        communication ops.
        """
        for grad_buffer in self.grad_buffers.values():
            grad_buffer.finish_grad_sync()

<<<<<<< HEAD
        for expert_grad in self.expert_grads:
            expert_grad /= self.data_parallel_world_size

    def zero_grad_buffer(self):
=======
    def zero_grad_buffer(self, zero_buffer):
>>>>>>> 6d743450
        """
        Zeros out all grad buffers. Needs to be called at the beginning of each
        training iteration.

        When zero_buffer is set to True, the underlying grad buffer is zeroed out.
        """
        for param in self.module.parameters():
            if param.requires_grad:
                param.grad_added_to_main_grad = False
        for grad_buffer in self.grad_buffers.values():
            grad_buffer.reset(zero_buffer)
        for expert_grad in self.expert_grads:
            expert_grad.zero_()

    def broadcast_params(self):
        """
        Syncs parameters across all DP ranks.
        """
        for param in self.module.parameters():
            torch.distributed.broadcast(
                param.data,
                src=parallel_state.get_data_parallel_src_rank(with_context_parallel=True),
                group=parallel_state.get_data_parallel_group(with_context_parallel=True),
            )

    def state_dict(self, prefix='', keep_vars=False):
        """
        Returns a dictionary containing references to the whole state of the
        wrapped module.

        Both parameters and persistent buffers (e.g. running averages) are included.
        Keys are corresponding parameter and buffer names. Parameters and buffers
        set to None are not included.
        """
        return self.module.state_dict(prefix=prefix, keep_vars=keep_vars)

    def state_dict_for_save_checkpoint(self, prefix='', keep_vars=False):
        """
        Returns wrapped module's state_dict for checkpoint saving.
        """
        return self.module.state_dict_for_save_checkpoint(prefix=prefix, keep_vars=keep_vars)

    def load_state_dict(self, state_dict, strict=True):
        """
        Copies parameters and buffers from state_dict into the wrapped module and its
        descendants. If strict is True, then the keys of state_dict must exactly match
        the keys returned by this module’s state_dict() function.
        """
        self.module.load_state_dict(state_dict, strict=strict)<|MERGE_RESOLUTION|>--- conflicted
+++ resolved
@@ -193,14 +193,10 @@
         for grad_buffer in self.grad_buffers.values():
             grad_buffer.finish_grad_sync()
 
-<<<<<<< HEAD
         for expert_grad in self.expert_grads:
             expert_grad /= self.data_parallel_world_size
 
-    def zero_grad_buffer(self):
-=======
     def zero_grad_buffer(self, zero_buffer):
->>>>>>> 6d743450
         """
         Zeros out all grad buffers. Needs to be called at the beginning of each
         training iteration.
