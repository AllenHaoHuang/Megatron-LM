# Copyright (c) 2023, NVIDIA CORPORATION. All rights reserved.

from megatron.core.fusions.fused_bias_dropout import get_bias_dropout_add
from megatron.core.fusions.fused_layer_norm import FusedLayerNorm
from megatron.core.tensor_parallel.layers import ColumnParallelLinear, RowParallelLinear
from megatron.core.transformer.attention import SelfAttention, SelfAttentionSubmodules
from megatron.core.transformer.custom_layers.transformer_engine import (
    TEDotProductAttention,
    TELayerNormColumnParallelLinear,
    TENorm,
    TERowParallelLinear,
)
from megatron.core.transformer.dot_product_attention import DotProductAttention
from megatron.core.transformer.enums import AttnMaskType
from megatron.core.transformer.identity_op import IdentityOp
from megatron.core.transformer.mlp import MLP, MLPSubmodules
from megatron.core.transformer.moe.grouped_mlp import GroupedMLP
from megatron.core.transformer.moe.switch_mlp import SwitchMLP
from megatron.core.transformer.spec_utils import ModuleSpec
from megatron.core.transformer.transformer_layer import TransformerLayer, TransformerLayerSubmodules


# Use this spec to use lower level Transformer Engine modules (required for fp8 training)
def get_gpt_layer_with_transformer_engine_spec(
    num_experts: int = None, moe_grouped_gemm: bool = False
) -> ModuleSpec:
    mlp = _get_mlp_module_spec(
        use_te=True, num_experts=num_experts, moe_grouped_gemm=moe_grouped_gemm
    )
    return ModuleSpec(
        module=TransformerLayer,
        submodules=TransformerLayerSubmodules(
            self_attention=ModuleSpec(
                module=SelfAttention,
                params={"attn_mask_type": AttnMaskType.causal},
                submodules=SelfAttentionSubmodules(
                    linear_qkv=TELayerNormColumnParallelLinear,
                    core_attention=TEDotProductAttention,
                    linear_proj=TERowParallelLinear,
                ),
            ),
            self_attn_bda=get_bias_dropout_add,
            pre_mlp_layernorm=TENorm if num_experts else IdentityOp,
            mlp=mlp,
            mlp_bda=get_bias_dropout_add,
        ),
    )


# Use this spec for an implementation using only modules in megatron core
def get_gpt_layer_local_spec(num_experts: int = None, moe_grouped_gemm: bool = False) -> ModuleSpec:
    mlp = _get_mlp_module_spec(
        use_te=False, num_experts=num_experts, moe_grouped_gemm=moe_grouped_gemm
    )
    return ModuleSpec(
        module=TransformerLayer,
        submodules=TransformerLayerSubmodules(
            input_layernorm=FusedLayerNorm,
            self_attention=ModuleSpec(
                module=SelfAttention,
                params={"attn_mask_type": AttnMaskType.causal},
                submodules=SelfAttentionSubmodules(
                    linear_qkv=ColumnParallelLinear,
                    core_attention=DotProductAttention,
                    linear_proj=RowParallelLinear,
                ),
            ),
            self_attn_bda=get_bias_dropout_add,
            pre_mlp_layernorm=FusedLayerNorm,
            mlp=mlp,
            mlp_bda=get_bias_dropout_add,
            sharded_state_dict_keys_map={
                'input_layernorm.': 'self_attention.linear_qkv.layer_norm_',
                'pre_mlp_layernorm.': 'mlp.linear_fc1.layer_norm_',
            },
        ),
    )


# Helper function to get module spec for MLP/MoE
def _get_mlp_module_spec(
    use_te: bool = True, num_experts: int = None, moe_grouped_gemm: bool = False
) -> ModuleSpec:
    if num_experts is None:
        # Dense MLP w/ or w/o TE modules.
        return ModuleSpec(
            module=MLP,
            submodules=MLPSubmodules(
                linear_fc1=TELayerNormColumnParallelLinear if use_te else ColumnParallelLinear,
                linear_fc2=TERowParallelLinear if use_te else RowParallelLinear,
            ),
        )
    elif moe_grouped_gemm:
        # GroupedMLP based MoE with modules in megatron core.
        return GroupedMLP
    else:
        # SwitchMLP based MoE with modules in megatron core.
        return ModuleSpec(
            module=SwitchMLP,
            submodules=MLPSubmodules(
                linear_fc1=ColumnParallelLinear, linear_fc2=RowParallelLinear,
            ),
<<<<<<< HEAD
        ),
        mlp_bda=get_bias_dropout_add,
        sharded_state_dict_keys_map={'input_layernorm.': 'self_attention.linear_qkv.layer_norm_',},
    ),
)
=======
        )
>>>>>>> f9b3c079
<|MERGE_RESOLUTION|>--- conflicted
+++ resolved
@@ -100,12 +100,4 @@
             submodules=MLPSubmodules(
                 linear_fc1=ColumnParallelLinear, linear_fc2=RowParallelLinear,
             ),
-<<<<<<< HEAD
-        ),
-        mlp_bda=get_bias_dropout_add,
-        sharded_state_dict_keys_map={'input_layernorm.': 'self_attention.linear_qkv.layer_norm_',},
-    ),
-)
-=======
-        )
->>>>>>> f9b3c079
+        )