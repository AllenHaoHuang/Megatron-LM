# Copyright (c) 2024, NVIDIA CORPORATION. All rights reserved.

"""Input/output checkpointing."""

import contextlib
import os
import random
import shutil
import sys
import threading
from enum import Enum, auto
from logging import getLogger
from pathlib import Path

import numpy as np
from time import time

import torch

from megatron.core import mpu, tensor_parallel, dist_checkpointing
from megatron.core.dist_checkpointing.mapping import ShardedObject
from megatron.core.dist_checkpointing.serialization import get_default_load_sharded_strategy
from megatron.core.dist_checkpointing.strategies.fully_parallel import \
    FullyParallelSaveStrategyWrapper, FullyParallelLoadStrategyWrapper
from megatron.core.num_microbatches_calculator import update_num_microbatches
from megatron.core.utils import is_float8tensor
from megatron.core.rerun_state_machine import get_rerun_state_machine
from .async_utils import schedule_async_save, is_empty_async_queue
from .global_vars import get_args, get_one_logger
from .utils import unwrap_model, print_rank_0, append_to_progress_log, is_last_rank
from ..core.dist_checkpointing.serialization import \
    get_default_save_sharded_strategy
from .one_logger_utils import on_save_checkpoint_start, on_save_checkpoint_success
from . import wandb_utils

from . import ft_integration

# [ModelOpt]: Import
try:
    from modelopt.torch.opt.plugins import (
        save_modelopt_state,
        save_sharded_modelopt_state,
        restore_modelopt_state,
        restore_sharded_modelopt_state,
    )
    has_nvidia_modelopt = True
except Exception:
    has_nvidia_modelopt = False

_CHECKPOINT_VERSION = None

logger = getLogger(__name__)
_NON_PERSISTENT_CKPT_SUBDIR = 'non_persistent'

def set_checkpoint_version(value):
    global _CHECKPOINT_VERSION
    if _CHECKPOINT_VERSION is not None:
        assert _CHECKPOINT_VERSION == value, \
            "checkpoint versions do not match"
    _CHECKPOINT_VERSION = value


def get_checkpoint_version():
    global _CHECKPOINT_VERSION
    return _CHECKPOINT_VERSION


def check_checkpoint_args(checkpoint_args):
    """Ensure fixed arguments for a model are the same for the input
    arguments and the one retrieved from checkpoint."""
    args = get_args()

    def _compare(arg_name, old_arg_name=None, default=None):
        if old_arg_name is not None:
            ckpt_arg_name = old_arg_name
        else:
            ckpt_arg_name = arg_name
        if default is not None:
            checkpoint_value = getattr(checkpoint_args, ckpt_arg_name, default)
        else:
            checkpoint_value = getattr(checkpoint_args, ckpt_arg_name)
        args_value = getattr(args, arg_name)
        error_message = '{} value from checkpoint ({}) is not equal to the ' \
                        'input argument value ({}).'.format(
                            arg_name, checkpoint_value, args_value)
        assert checkpoint_value == args_value, error_message

    _compare('num_layers')
    _compare('hidden_size')
    _compare('num_attention_heads')
    _compare('add_position_embedding', default=True)
    if args.vocab_file:
        _compare('max_position_embeddings')
        _compare('make_vocab_size_divisible_by')
        if not args.use_dist_ckpt:
            _compare('padded_vocab_size')
        _compare('tokenizer_type')
    if args.data_parallel_random_init:
        _compare('data_parallel_random_init')
    if get_checkpoint_version() < 3.0:
        _compare('tensor_model_parallel_size',
                 old_arg_name='model_parallel_size')
    if get_checkpoint_version() >= 3.0 and not args.use_dist_ckpt:
        _compare('tensor_model_parallel_size')
        _compare('pipeline_model_parallel_size')


def ensure_directory_exists(filename, check_parent=True):
    """Build filename's path if it does not already exists."""
    dirname = os.path.dirname(filename) if check_parent else filename
    os.makedirs(dirname, exist_ok=True)


def get_checkpoint_name(checkpoints_path, iteration, release=False,
                        pipeline_parallel=None,
                        tensor_rank=None, pipeline_rank=None,
                        expert_parallel=None, expert_rank=None,
                        return_base_dir=False, basename="model_optim_rng.pt"):
    """Determine the directory name for this rank's checkpoint."""
    if release:
        directory = 'release'
    else:
        directory = 'iter_{:07d}'.format(iteration)
    if return_base_dir:
        common_path = os.path.join(checkpoints_path, directory)
        return common_path

    # Use both the tensor and pipeline MP rank.
    if pipeline_parallel is None:
        pipeline_parallel = (mpu.get_pipeline_model_parallel_world_size() > 1)
    if tensor_rank is None:
        tensor_rank = mpu.get_tensor_model_parallel_rank()
    if pipeline_rank is None:
        pipeline_rank = mpu.get_pipeline_model_parallel_rank()
    if expert_parallel is None:
        expert_parallel = (mpu.get_expert_model_parallel_world_size() > 1)
    if expert_rank is None:
        expert_rank = mpu.get_expert_model_parallel_rank()

    # Use both the tensor and pipeline MP rank. If using the distributed
    # optimizer, then the optimizer's path must additionally include the
    # data parallel rank.
    if not pipeline_parallel:
        common_path = os.path.join(checkpoints_path, directory,
                            f'mp_rank_{tensor_rank:02d}')
    else:
        common_path = os.path.join(checkpoints_path, directory,
                f'mp_rank_{tensor_rank:02d}_{pipeline_rank:03d}')

    if expert_parallel:
        common_path = common_path + f'_{expert_rank:03d}'

    return os.path.join(common_path, basename)


def get_distributed_optimizer_checkpoint_name(model_checkpoint_name):
    return os.path.join(os.path.dirname(model_checkpoint_name),
                        "distrib_optim.pt")


def find_checkpoint_rank_0(checkpoints_path, iteration, release=False):
    """Finds the checkpoint for rank 0 without knowing if we are using
    pipeline parallelism/expert parallelism or not.

    Since the checkpoint naming scheme changes if pipeline or expert
    parallelism is present, we need to look for both naming schemes if
    we don't know if the checkpoint has pipeline or expert parallelism.
    """

    # Look for checkpoint with no pipelining and no expert parallelism
    filename = get_checkpoint_name(checkpoints_path, iteration, release,
                                   pipeline_parallel=False,
                                   tensor_rank=0, pipeline_rank=0,
                                   expert_parallel=False, expert_rank=0)
    if os.path.isfile(filename):
        return filename

    # Look for checkpoint with no pipelining and expert parallelism
    filename = get_checkpoint_name(checkpoints_path, iteration, release,
                                   pipeline_parallel=False,
                                   tensor_rank=0, pipeline_rank=0,
                                   expert_parallel=True, expert_rank=0)
    if os.path.isfile(filename):
        return filename

    # Look for checkpoint with pipelining and no expert parallelism
    filename = get_checkpoint_name(checkpoints_path, iteration, release,
                                   pipeline_parallel=True,
                                   tensor_rank=0, pipeline_rank=0,
                                   expert_parallel=False, expert_rank=0)
    if os.path.isfile(filename):
        return filename

    # Look for checkpoint with pipelining and expert parallelism
    filename = get_checkpoint_name(checkpoints_path, iteration, release,
                                   pipeline_parallel=True,
                                   tensor_rank=0, pipeline_rank=0,
                                   expert_parallel=True, expert_rank=0)
    if os.path.isfile(filename):
        return filename

    # Look for a distributed checkpoint
    filename = get_checkpoint_name(checkpoints_path, iteration, release,
                                   pipeline_parallel=True,
                                   return_base_dir=True)
    if dist_checkpointing.check_is_distributed_checkpoint(filename):
        return filename

    return None


def get_checkpoint_tracker_filename(checkpoints_path):

    """Tracker file rescords the latest chckpoint during
    training to restart from."""
    return os.path.join(checkpoints_path, 'latest_checkpointed_iteration.txt')


def checkpoint_exists(checkpoints_path):
    if checkpoints_path is None:
        return False
    load_step = 'latest_checkpointed_iteration.txt'
    return os.path.exists(os.path.join(checkpoints_path, load_step))


def read_metadata(tracker_filename):
    # Read the tracker file and either set the iteration or
    # mark it as a release checkpoint.
    iteration = 0
    release = False
    with open(tracker_filename, 'r') as f:
        metastring = f.read().strip()
        try:
            iteration = int(metastring)
        except ValueError:
            release = metastring == 'release'
            if not release:
                print_rank_0('ERROR: Invalid metadata file {}. Exiting'.format(
                    tracker_filename))
                sys.exit()
    assert iteration > 0 or release, 'error parsing metadata file {}'.format(
        tracker_filename)

    # Get the max iteration retrieved across the ranks.
    if torch.distributed.is_initialized():
        iters_cuda = torch.tensor([iteration], dtype=torch.long, device='cuda')
        torch.distributed.all_reduce(iters_cuda, op=torch.distributed.ReduceOp.MAX)
        max_iter = iters_cuda[0].item()

        # We should now have all the same iteration.
        # If not, print a warning and chose the maximum
        # iteration across all ranks.
        if iteration != max_iter:
            rank = torch.distributed.get_rank()
            print('WARNING: on rank {} found iteration {} in the '
                  'metadata while max iteration across the ranks '
                  'is {}, replacing it with max iteration.'.format(
                      rank, iteration, max_iter), flush=True)
    else:
        # When loading a checkpoint outside of training (for example,
        # when editing it), we might not have torch distributed
        # initialized, in this case, just assume we have the latest
        max_iter = iteration
    return max_iter, release


def get_rng_state(use_dist_ckpt: bool = False):
    """ collect rng state across data parallel ranks """
    args = get_args()
    rng_state = {
        'random_rng_state': random.getstate(),
        'np_rng_state': np.random.get_state(),
        'torch_rng_state': torch.get_rng_state(),
        'cuda_rng_state': torch.cuda.get_rng_state(),
        'rng_tracker_states': tensor_parallel.get_cuda_rng_tracker().get_states()}

    rng_state_list = None
    if torch.distributed.is_initialized() and \
            mpu.get_data_parallel_world_size() > 1 and \
            args.data_parallel_random_init:
        rng_state_list = \
            [None for i in range(mpu.get_data_parallel_world_size())]
        torch.distributed.all_gather_object(
            rng_state_list,
            rng_state,
            group=mpu.get_data_parallel_group())
    else:
        rng_state_list = [rng_state]

    if use_dist_ckpt:
        pp_rank = mpu.get_pipeline_model_parallel_rank()
        pp_size = mpu.get_pipeline_model_parallel_world_size()
        tp_rank = mpu.get_tensor_model_parallel_rank()
        tp_size = mpu.get_tensor_model_parallel_world_size()
        rng_state_list = ShardedObject('rng_state', rng_state_list, (pp_size, tp_size), (pp_rank, tp_rank),
                                       replica_id=mpu.get_data_parallel_rank(with_context_parallel=True))

    return rng_state_list

class CheckpointType(Enum):
    LEGACY = auto()
    LOCAL = auto()
    GLOBAL = auto()

def save_checkpoint(iteration, model, optimizer, opt_param_scheduler, num_floating_point_operations_so_far,
                    checkpointing_context=None, pipeline_rank=None, expert_rank=None, tensor_rank=None, pipeline_parallel=None, expert_parallel=None, non_persistent_ckpt=False,
                    train_data_iterator=None, preprocess_common_state_dict_fn = None):
    """Save a model, optimizer and optionally dataloader checkpoint.

    Checkpointing context is used to persist some checkpointing state
    throughout a single job. Must be initialized externally (not used if None).

    If non_persistent_ckpt is True,
    the checkpoint will be saved with special functionality for removing old checkpoints.
    There are several types of non-persistent checkpoints:
    "global" - Saved as a standard checkpoint (e.g., on Lustre) with old checkpoints being removed.
    "local" - Each rank saves a portion of the checkpoint locally (e.g., on SSD/ramdisk).

    Dataloader checkpoint is only saved if the dataloader supports it. Currently this applies only
    to the Megatron Energon dataloader (multimodal) and not the built-in Megatron dataloader (text-only).
    """
    start_ckpt = time()
    args = get_args()

    if not is_empty_async_queue():
        print_rank_0('WARNING: Starting a checkpoint save before previous has finished. Consider increasing the checkpoint interval.')

    # Prepare E2E metrics at start of save checkpoint
    productive_metrics = on_save_checkpoint_start(args.async_save)

    # Monitor for the checkpointing timeout (no-op if FT is not enabled)
    ft_integration.on_checkpointing_start()

    # Only rank zero of the data parallel writes to the disk.
    model = unwrap_model(model)

    # Handle non_persistent_ckpt flag. Besides overwriting `args.save` and
    # `args.use_dist_ckpt`, non-persistent global ckpt requires no additional logic
    ckpt_type = CheckpointType.GLOBAL if args.use_dist_ckpt else CheckpointType.LEGACY
    save_dir = args.save
    if non_persistent_ckpt:
        if args.non_persistent_ckpt_type == 'global':
            ckpt_type = CheckpointType.GLOBAL
            save_dir = (
                args.non_persistent_global_ckpt_dir
                if args.non_persistent_global_ckpt_dir
                else os.path.join(save_dir, _NON_PERSISTENT_CKPT_SUBDIR)
            )
            # TODO Can we ensure the previous checkpoint is saved? We don't want to allow two saves in parallel.
            cleanup_old_non_persistent_checkpoint(
                save_dir, leave_ckpt_num=1, do_async=args.async_save
            )
        elif args.non_persistent_ckpt_type == 'local':
            ckpt_type = CheckpointType.LOCAL
            save_dir = checkpointing_context['local_checkpoint_manager'].local_ckpt_dir
        else:
            assert False, 'Please use local or global non-persistent checkpoints' \
                f'(got: {args.non_persistent_ckpt_type})'

    ckpt_format = args.ckpt_format if ckpt_type == CheckpointType.GLOBAL else 'torch'
    print_rank_0('saving checkpoint at iteration {:7d} to {} in {} format'.format(
        iteration, save_dir, ckpt_format))

    # Collect rng state across data parallel ranks.
    rng_state = get_rng_state(ckpt_type != CheckpointType.LEGACY)

    # Collect rerun state across all ranks
    rerun_state_machine = get_rerun_state_machine()
    rerun_state = rerun_state_machine.state_dict(
        data_iterator=train_data_iterator, use_dist_ckpt=ckpt_type != CheckpointType.LEGACY
    )

    # Checkpoint name.
    return_base_dir = (ckpt_type != CheckpointType.LEGACY)
    checkpoint_name = get_checkpoint_name(save_dir, iteration, release=False, pipeline_parallel=pipeline_parallel,
        tensor_rank=tensor_rank, pipeline_rank=pipeline_rank, expert_parallel=expert_parallel, expert_rank=expert_rank, return_base_dir=return_base_dir)

    # Save dataloader state if the dataloader supports it (currently only Megatron Energon).
    maybe_save_dataloader_state(train_data_iterator, iteration, getattr(args, "dataloader_save", None))

    # Save distributed optimizer's custom parameter state.
    if (
        args.use_distributed_optimizer
        and not args.no_save_optim
        and optimizer is not None
        and ckpt_type == CheckpointType.LEGACY
    ):
        optim_checkpoint_name = \
            get_distributed_optimizer_checkpoint_name(checkpoint_name)
        ensure_directory_exists(optim_checkpoint_name)
        if not optimizer.is_stub_optimizer:
            optimizer.save_parameter_state(optim_checkpoint_name)

    async_save_request = None
    if args.async_save:
        if ckpt_type == CheckpointType.LEGACY:
            raise NotImplementedError('Async checkpoint save not implemented for legacy checkpoints')
        elif ckpt_type == CheckpointType.GLOBAL and args.ckpt_format != 'torch_dist':
            raise NotImplementedError(f'Async checkpoint save not implemented for {args.ckpt_format} distributed checkpoint format')

    rank = torch.distributed.get_rank() if torch.distributed.is_initialized() else 0

    # Collect args, model, RNG.
    if not torch.distributed.is_initialized() \
            or mpu.get_expert_data_parallel_rank() == 0 \
            or ckpt_type != CheckpointType.LEGACY:
        optim_sd_kwargs = {}
        if ckpt_type != CheckpointType.LEGACY and args.use_distributed_optimizer:
            optim_sd_kwargs['sharding_type'] = ('fully_sharded_model_space'
                                                if args.ckpt_fully_parallel_save
                                                else 'dp_zero_gather_scatter')
            print_rank_0(f'Storing distributed optimizer sharded state of type {optim_sd_kwargs["sharding_type"]}')
        state_dict = generate_state_dict(
            args,
            model,
            optimizer,
            opt_param_scheduler,
            rng_state,
            use_dist_ckpt=ckpt_type != CheckpointType.LEGACY,
            iteration=iteration,
            optim_sd_kwargs=optim_sd_kwargs,
            rerun_state=rerun_state,
        )

        state_dict['num_floating_point_operations_so_far'] = num_floating_point_operations_so_far
        state_dict['tokens_so_far'] = args.consumed_train_samples * args.seq_length
        if ckpt_type == CheckpointType.GLOBAL:
            if not torch.distributed.is_initialized() or torch.distributed.get_rank() == 0:
                # TODO Handle non-empty directories (e.g., after a crash during saving).
                ensure_directory_exists(checkpoint_name, check_parent=False)
            if checkpointing_context is not None and 'save_strategy' in checkpointing_context:
                save_strategy = checkpointing_context['save_strategy']
                # Already saved once before - don't need to rerun sharding validation
                validate_sharding_integrity = not args.ckpt_assume_constant_structure
            else:
                validate_sharding_integrity = True
                save_strategy = get_default_save_sharded_strategy(args.ckpt_format)
                if args.ckpt_assume_constant_structure and args.ckpt_format == 'torch_dist':
                    save_strategy.use_cached_ckpt_structure = args.ckpt_assume_constant_structure
                    if checkpointing_context is not None and 'load_strategy' in checkpointing_context:
                        cached_global_metadata = getattr(checkpointing_context['load_strategy'], 'cached_global_metadata', None)
                        if cached_global_metadata is not None:
                            logger.debug("Plugging in the read metadata from the load strategy...")
                            save_strategy.cached_global_metadata = cached_global_metadata
                        else:
                            logger.debug("Failed to plug in the read metadata from the load strategy...")

                if args.ckpt_fully_parallel_save:
                    save_strategy = FullyParallelSaveStrategyWrapper(save_strategy, mpu.get_data_parallel_group(with_context_parallel=True),
                                                                     args.ckpt_assume_constant_structure)
            # Store save strategy for future checkpoint saves
            if checkpointing_context is not None:
                checkpointing_context['save_strategy'] = save_strategy
            end_ckpt = time()
            logger.debug(f"rank: {rank}, takes {end_ckpt - start_ckpt} to prepare state dict for ckpt ")
            async_save_request = dist_checkpointing.save(state_dict, checkpoint_name, save_strategy,
                                                         async_sharded_save=args.async_save,
                                                         validate_access_integrity=validate_sharding_integrity,
                                                         preprocess_common_before_consistancy_check=preprocess_common_state_dict_fn)
            # [ModelOpt]: save sharded modelopt_state
            if has_nvidia_modelopt:
                save_sharded_modelopt_state(model, checkpoint_name, (args.ckpt_format, 1))
        else:
            # [ModelOpt]: Inject modelopt_state into state_dict
            if has_nvidia_modelopt:
                save_modelopt_state(model, state_dict)

            end_ckpt = time()
            logger.debug(f"rank: {rank}, takes {end_ckpt - start_ckpt} to prepare state dict for ckpt ")
            if ckpt_type == CheckpointType.LOCAL:
                try:
                    from megatron.core.dist_checkpointing.tensor_aware_state_dict import MCoreTensorAwareStateDict
                except ModuleNotFoundError:
                    raise RuntimeError("The 'nvidia_resiliency_ext' module is required for local "
                                       "checkpointing but was not found. Please ensure it is installed.")

                algo = args.non_persistent_local_ckpt_algo
                cached_metadata = None
                if args.ckpt_assume_constant_structure and 'local_checkpoint_cache' in checkpointing_context:
                    cached_metadata = checkpointing_context['local_checkpoint_cache']
                state_dict_for_save, cacheable_metadata = MCoreTensorAwareStateDict.from_state_dict(
                    state_dict, algo=algo, cached_metadata=cached_metadata,
                    parallelization_group=mpu.get_data_parallel_group(with_context_parallel=True)
                )
                async_save_request = checkpointing_context['local_checkpoint_manager'].save(
                    state_dict_for_save, iteration, is_async=bool(args.async_save)
                )
                checkpointing_context['local_checkpoint_cache'] = cacheable_metadata
            else:
                assert ckpt_type == CheckpointType.LEGACY
                # Save.
                ensure_directory_exists(checkpoint_name)
                torch.save(state_dict, checkpoint_name)
    start_misc = time()
    if ckpt_type != CheckpointType.LOCAL:
        if not args.async_save:
            assert async_save_request is None
            # Wait so everyone is done (necessary)
            if torch.distributed.is_initialized():
                torch.distributed.barrier()

    # And update the latest iteration
    if not torch.distributed.is_initialized() \
            or torch.distributed.get_rank() == 0:
        tracker_filename = get_checkpoint_tracker_filename(save_dir)

        if ckpt_type == CheckpointType.LOCAL:
            def iter_finalize_fn():
                print_rank_0('  successfully saved local checkpoint from iteration {:7d}'
                             .format(iteration))
                if args.log_progress and args.async_save:
                    append_to_progress_log(f'Saved async local checkpoint\tIteration: {iteration}',
                                           barrier=False)
        else:
            def iter_finalize_fn():
                with open(tracker_filename, 'w') as f:
                    f.write(str(iteration))
                print_rank_0(f'  successfully saved checkpoint from iteration {int(iteration):7d} to {args.save} '
                             f'[ t {(tensor_rank if tensor_rank is not None else mpu.get_tensor_model_parallel_rank()) + 1}/{mpu.get_tensor_model_parallel_world_size()}, '
                             f'p {(pipeline_rank if pipeline_rank is not None else mpu.get_pipeline_model_parallel_rank()) + 1}/{mpu.get_pipeline_model_parallel_world_size()} ]')
                if args.log_progress and args.async_save:
                    append_to_progress_log(f'Saved async checkpoint\tIteration: {iteration}',
                                           barrier=False)

        if args.async_save:
            assert async_save_request is not None
            async_save_request.add_finalize_fn(iter_finalize_fn)
        else:
            iter_finalize_fn()

    # Additional callback for one_logger (last rank)
    if not torch.distributed.is_initialized() \
       or is_last_rank():
        def onelogger_finalize_fn():
            on_save_checkpoint_success(productive_metrics, args.async_save)
        if args.async_save:
            assert async_save_request is not None
            async_save_request.add_finalize_fn(onelogger_finalize_fn)
        else:
            onelogger_finalize_fn()

    # Additional callback for wandb (last rank)
    if not torch.distributed.is_initialized() \
       or is_last_rank():
        def wandb_finalize_fn():
            wandb_utils.on_save_checkpoint_success(checkpoint_name, get_checkpoint_tracker_filename(save_dir), save_dir, iteration)
        if args.async_save:
            assert async_save_request is not None
            async_save_request.add_finalize_fn(wandb_finalize_fn)
        else:
            wandb_finalize_fn()

    if args.async_save:
        schedule_async_save(async_save_request)
        print_rank_0('  scheduled an async checkpoint save at iteration {:7d} to {}' \
                     .format(iteration, save_dir))

    # Wait so everyone is done (not necessary)
    if torch.distributed.is_initialized():
        torch.distributed.barrier()

    end_misc = time()
    logger.debug(f"rank: {rank}, takes {end_misc - start_misc} to finalize ckpt save ")

    ft_integration.on_checkpointing_end(is_async_finalization=False)

def cleanup_old_non_persistent_checkpoint(save_dir, leave_ckpt_num=1, do_async=False):
    if torch.distributed.is_initialized() and torch.distributed.get_rank() != 0:
        return
    save_dir = Path(save_dir)

    iter_prefix = "iter_"
    iter_ckpts = save_dir.rglob(f'{iter_prefix}*')
    sorted_iter_ckpts = sorted(iter_ckpts, key=lambda ckpt_name: int(ckpt_name.name[len(iter_prefix):]))
    if not sorted_iter_ckpts:
        return
    rm_iter_ckpts = sorted_iter_ckpts[:-leave_ckpt_num]
    print_rank_0(f'Non-persistent checkpoints scheduled for removal: {rm_iter_ckpts}')
    print_rank_0(f'Non-persistent checkpoints to be kept: {sorted_iter_ckpts[-leave_ckpt_num:]}')

    def remove_iter_ckpts(_iter_ckpts):
        for ckpt in _iter_ckpts:
            shutil.rmtree(ckpt)
    if do_async:
        threading.Thread(target=remove_iter_ckpts, args=(rm_iter_ckpts,)).start()
    else:
        remove_iter_ckpts(rm_iter_ckpts)


def maybe_save_dataloader_state(train_iterator, iteration, dataloader_save_path):
    """Saves dataloader state if the dataloader supports it.

    Currently, this is only used by Megatron Energon dataloader (multimodal) to store its state at a
    specific iteration. The Megatron built-in dataloader (text-only) creates index files upfront
    to track its state.

    If the provided dataloader has `save_state` method, then it is called to save the state.
    Otherwise, no state is saved.

    Args:
        train_iterator (iterable): Train dataloader.
        iteration (int): Current iteration.
        dataloader_save_path (str): Path where the dataloader state is saved.
    """
    # If no dataloader or saving path is provided, exit early, otherwise, raise an error.
    if train_iterator is None or dataloader_save_path is None or dataloader_save_path == "":
        return

    # If dataloader doesn't support saving state, raise an error.
    if not hasattr(train_iterator.iterable, "save_state"):
        raise RuntimeError(f"Could not find a save_state for the train_iterator of type {type(train_iterator)}")

    # Save dataloader state for each data parallel rank only once.
    first_rank = mpu.is_pipeline_first_stage(ignore_virtual=True) and mpu.get_tensor_model_parallel_rank() == 0
    if not first_rank:
        return

    dp_rank = mpu.get_data_parallel_rank()
    print(f"saving dataloader checkpoint at iteration {iteration} to {dataloader_save_path}")
    train_dataloader_state_dict = train_iterator.iterable.save_state()
    data_state_save_path = get_checkpoint_name(
        dataloader_save_path, iteration,
        basename=f'train_dataloader_dprank{dp_rank:03d}.pt'
    )

    torch.distributed.barrier(group=mpu.get_data_parallel_group())

    if mpu.get_data_parallel_rank() == 0:
        ensure_directory_exists(data_state_save_path)

    torch.distributed.barrier(group=mpu.get_data_parallel_group())

    dataloader_save_dict = {}
    dataloader_save_dict['dataloader_state_dict'] = train_dataloader_state_dict
    torch.save(dataloader_save_dict, data_state_save_path)


def generate_state_dict(args, model, optimizer, opt_param_scheduler,
                        rng_state, use_dist_ckpt=False, iteration=None,
                        optim_sd_kwargs=None, rerun_state=None):
    # Arguments, iteration, and model.
    state_dict = {}
    state_dict['args'] = args
    state_dict['checkpoint_version'] = 3.0
    if iteration is not None:
        state_dict['iteration'] = iteration

    if len(model) == 1:
        state_dict['model'] = (model[0].sharded_state_dict()
                               if use_dist_ckpt else
                               model[0].state_dict_for_save_checkpoint())
    else:
        for i in range(len(model)):
            mpu.set_virtual_pipeline_model_parallel_rank(i)
            state_dict['model%d' % i] = (
                model[i].sharded_state_dict()
                if use_dist_ckpt else
                model[i].state_dict_for_save_checkpoint())
    # Optimizer stuff.
    if not args.no_save_optim:
        if optimizer is not None and not optimizer.is_stub_optimizer:
            state_dict['optimizer'] = (optimizer.sharded_state_dict(state_dict, **(optim_sd_kwargs or {}))
                                       if use_dist_ckpt else
                                       optimizer.state_dict())
        if opt_param_scheduler is not None:
            state_dict['opt_param_scheduler'] = \
                opt_param_scheduler.state_dict()

    # Rerun state
    state_dict['rerun_state_machine'] = rerun_state

    # RNG states.
    if not args.no_save_rng:
        state_dict["rng_state"] = rng_state
    return state_dict


def _transpose_first_dim(t, num_splits, num_splits_first, model):
    input_shape = t.size()
    # We use a self_attention module but the values extracted aren't
    # specific to self attention so should work for cross attention as well
    while hasattr(model, 'module'):
        model = model.module
    attention_module = model.language_model.encoder.layers[0].self_attention
    hidden_size_per_attention_head = attention_module.hidden_size_per_attention_head
    num_attention_heads_per_partition = attention_module.num_attention_heads_per_partition
    if num_splits_first:
        """[num_splits * np * hn, h]
        -->(view) [num_splits, np, hn, h]
        -->(tranpose) [np, num_splits, hn, h]
        -->(view) [np * num_splits * hn, h] """

        intermediate_shape = \
            (num_splits, num_attention_heads_per_partition,
             hidden_size_per_attention_head) + input_shape[1:]

        t = t.view(*intermediate_shape)
        t = t.transpose(0, 1).contiguous()
    else:
        """[np * hn * num_splits, h]
        -->(view) [np, hn, num_splits, h]
        -->(tranpose) [np, num_splits, hn, h]
        -->(view) [np * num_splits * hn, h] """

        intermediate_shape = \
            (num_attention_heads_per_partition,
             hidden_size_per_attention_head, num_splits) +\
             input_shape[1:]

        t = t.view(*intermediate_shape)
        t = t.transpose(1, 2).contiguous()
    t = t.view(*input_shape)

    return t


def fix_query_key_value_ordering(model, checkpoint_version):
    """Fix up query/key/value matrix ordering if checkpoint
    version is smaller than 2.0
    """
    if checkpoint_version < 2.0:
        if isinstance(model, list):
            assert len(model)==1
            model = model[0]
        for name, param in model.named_parameters():
            if name.endswith(('.query_key_value.weight', '.query_key_value.bias')):
                if checkpoint_version == 0:
                    fixed_param = _transpose_first_dim(param.data, 3, True, model)
                elif checkpoint_version == 1.0:
                    fixed_param = _transpose_first_dim(param.data, 3, False, model)
                else:
                    print_rank_0(f"Invalid checkpoint version {checkpoint_version}.")
                    sys.exit()
                param.data.copy_(fixed_param)
            if name.endswith(('.key_value.weight', '.key_value.bias')):
                if checkpoint_version == 0:
                    fixed_param = _transpose_first_dim(param.data, 2, True, model)
                elif checkpoint_version == 1.0:
                    fixed_param = _transpose_first_dim(param.data, 2, False, model)
                else:
                    print_rank_0(f"Invalid checkpoint version {checkpoint_version}.")
                    sys.exit()
                param.data.copy_(fixed_param)
        print_rank_0(" successfully fixed query-key-values ordering for"
                     " checkpoint version {}".format(checkpoint_version))


def _get_non_persistent_iteration(non_persistent_global_dir, args, checkpointing_context=None):
    if args.non_persistent_ckpt_type is None:
        return -1
    elif args.non_persistent_ckpt_type == "global":
        tracker_filename = get_checkpoint_tracker_filename(non_persistent_global_dir)
        if os.path.isfile(tracker_filename):
            iteration, release = read_metadata(tracker_filename)
            if release:
                raise RuntimeError('Non-persistent checkpoint can\'t be a release checkpoint')
        else:
            iteration = -1
            print_rank_0('WARNING: could not find the metadata file {}'.format(tracker_filename))
            print_rank_0('    will not load any non-persistent checkpoint')
        return iteration
    elif args.non_persistent_ckpt_type == "local":
        return checkpointing_context['local_checkpoint_manager'].find_latest()
    else:
        assert False, 'Please use local or global non-persistent checkpoints' \
            f'(got: {args.non_persistent_ckpt_type})'


def _load_non_persistent_base_checkpoint(
    non_persistent_global_dir,
    args,
    rank0,
    sharded_state_dict,
    non_persistent_iteration,
    checkpointing_context=None,
):
    """ Load the base state_dict from a non-persistent distributed checkpoint.
    Depending on the non_persistent_ckpt_type, different logic may be required.
    """
    assert args.non_persistent_ckpt_type is not None
    if args.non_persistent_ckpt_type == "global":
        if not rank0:
            print_rank_0(
                f'Loading from a non-persistent checkpoint (non-persistent iter {non_persistent_iteration})'
            )
        return _load_global_dist_base_checkpoint(
            non_persistent_global_dir, args, rank0, sharded_state_dict, non_persistent_iteration, False,
            checkpointing_context=checkpointing_context
        )
    elif args.non_persistent_ckpt_type == "local":
        intermediate_state_dict, checkpoint_name = checkpointing_context[
            'local_checkpoint_manager'
        ].load()
        state_dict = intermediate_state_dict.to_state_dict(
            sharded_state_dict,
            algo=args.non_persistent_local_ckpt_algo,
            parallelization_group = mpu.get_data_parallel_group(with_context_parallel=True)
        )
        return state_dict, checkpoint_name, False, CheckpointType.LOCAL
    else:
        assert False, 'Please use local or global non-persistent checkpoints' \
            f'(got: {args.non_persistent_ckpt_type})'


def _load_global_dist_base_checkpoint(
    load_dir, args, rank0, sharded_state_dict, iteration, release, checkpointing_context=None
):
    """ Load the base state_dict from the given directory containing the global distributed checkpoint """
    if rank0:
        checkpoint_name = find_checkpoint_rank_0(load_dir, iteration, release)
        state_dict = dist_checkpointing.load_common_state_dict(checkpoint_name)
        return state_dict, checkpoint_name, release, CheckpointType.GLOBAL

    if sharded_state_dict is None:
        assert not args.auto_detect_ckpt_format and not args.use_dist_ckpt, (
            args.auto_detect_ckpt_format,
            args.use_dist_ckpt,
        )
        raise RuntimeError(
            'Detected load from a distributed checkpoint, but neither --use-dist-ckpt nor --auto-detect-ckpt-format is set.'
        )

    checkpoint_name = get_checkpoint_name(load_dir, iteration, release, return_base_dir=True)
    load_strategy = get_default_load_sharded_strategy(checkpoint_name)
    # NOTE: `args.ckpt_fully_parallel_load` applies to both persistent and non-persistent checkpoints.
    if args.ckpt_fully_parallel_load:
        load_strategy = FullyParallelLoadStrategyWrapper(
            load_strategy, mpu.get_data_parallel_group(with_context_parallel=True)
        )
    if checkpointing_context is not None:
        checkpointing_context["load_strategy"] = load_strategy
    state_dict = dist_checkpointing.load(sharded_state_dict, checkpoint_name, load_strategy, strict=args.dist_ckpt_strictness)
    return state_dict, checkpoint_name, release, CheckpointType.GLOBAL


def _load_base_checkpoint(
    load_dir,
    args,
    rank0=False,
    sharded_state_dict=None,
    checkpointing_context=None,
):
    """ Load the base state_dict from the given directory

    If rank0 is true, just loads rank 0 checkpoint, ignoring arguments.
    """
    # Try to load non-persistent checkpoint first
    non_persistent_global_dir = (
        args.non_persistent_global_ckpt_dir
        if args.non_persistent_global_ckpt_dir or load_dir is None
        else os.path.join(load_dir, _NON_PERSISTENT_CKPT_SUBDIR)
    )
    non_persistent_iteration = _get_non_persistent_iteration(
        non_persistent_global_dir, args, checkpointing_context
    )
    if args.ckpt_step is None:
        iteration, release = -1, False
        tracker_filename = 'because load directory is not defined'
        if load_dir is not None:
            tracker_filename = get_checkpoint_tracker_filename(load_dir)
            if os.path.isfile(tracker_filename):
                iteration, release = read_metadata(tracker_filename)
        if non_persistent_iteration != -1:  # there is a non-persistent checkpoint
            if non_persistent_iteration >= iteration:
                return _load_non_persistent_base_checkpoint(
                    non_persistent_global_dir,
                    args,
                    rank0,
                    sharded_state_dict,
                    non_persistent_iteration,
                    checkpointing_context,
                )
            else:
                print_rank_0('WARNING: non-persistent checkpoints are older than persistent checkpoint')
    else:
        iteration = args.ckpt_step
        release = False

    # Otherwise we are dealing with global checkpoints
    # If no tracker file, return nothing
    if iteration == -1:
        if not rank0:
            print_rank_0('WARNING: could not find the metadata file {}'.format(tracker_filename))
            print_rank_0('    will not load any checkpoints and will start from random')
        # Conditionally exit if checkpoint not found.
        if args.exit_on_missing_checkpoint:
            print_rank_0(">> '--exit-on-missing-checkpoint' set ... exiting. <<")
            if torch.distributed.is_initialized():
                torch.distributed.barrier()
            sys.exit()

        return None, "", False, None

    # Determine the type of the checkpoint
    checkpoint_name = get_checkpoint_name(load_dir, iteration, release, return_base_dir=True)
    is_dist_ckpt = dist_checkpointing.check_is_distributed_checkpoint(checkpoint_name)
    if not rank0:
        dist_infix = "distributed " if is_dist_ckpt else ""
        if release:
            print_rank_0(f' loading release {dist_infix}checkpoint from {load_dir}')
        else:
            print_rank_0(
                f' loading {dist_infix}checkpoint from {load_dir} at iteration {iteration}'
            )

    # Handle global distributed checkpoint
    if is_dist_ckpt:
        return _load_global_dist_base_checkpoint(
            load_dir, args, rank0, sharded_state_dict, iteration, release, checkpointing_context=checkpointing_context
        )
    # Handle global legacy checkpoint
    if rank0:
        checkpoint_name = find_checkpoint_rank_0(load_dir, iteration, release)
    else:
        checkpoint_name = get_checkpoint_name(load_dir, iteration, release, return_base_dir=False)
    try:
        state_dict = torch.load(checkpoint_name, map_location='cpu', weights_only=False)
    except ModuleNotFoundError:
        from megatron.legacy.fp16_deprecated import loss_scaler

        # For backward compatibility.
        if not rank0:
            print_rank_0(' > deserializing using the old code structure ...')
        sys.modules['fp16.loss_scaler'] = sys.modules['megatron.legacy.fp16_deprecated.loss_scaler']
        sys.modules['megatron.fp16.loss_scaler'] = sys.modules[
            'megatron.legacy.fp16_deprecated.loss_scaler'
        ]
        sys.modules['megatron.model'] = sys.modules['megatron.legacy.model']
        state_dict = torch.load(checkpoint_name, map_location='cpu')
        sys.modules.pop('fp16.loss_scaler', None)
        sys.modules.pop('megatron.fp16.loss_scaler', None)
        sys.modules.pop('megatron.model', None)
    except Exception as e:
        print('could not load the checkpoint')
        print(e)
        sys.exit()

    return state_dict, checkpoint_name, release, CheckpointType.LEGACY


def load_args_from_checkpoint(
    args, load_arg='load', checkpointing_context=None
):
    """Set required arguments from the checkpoint specified in the
    arguments.

    Will overwrite arguments that have a non-None default value, but
    will leave any arguments that default to None as set.

    Returns the same args NameSpace with the new values added/updated.

    If no checkpoint is specified in args, or if the checkpoint is
    there but invalid, the arguments will not be modified

    """
    load_dir = getattr(args, load_arg)

    if load_dir is None:
        print_rank_0('No load directory specified, using provided arguments.')
        return args

    state_dict, checkpoint_name, release, ckpt_type = _load_base_checkpoint(
        load_dir,
        args,
        rank0=True,
        checkpointing_context=checkpointing_context,
    )

    # Args.
    if not state_dict:
        print_rank_0('Checkpoint not found to provide arguments, using provided arguments.')
        return args

    if 'args' not in state_dict:
        print_rank_0('Checkpoint provided does not have arguments saved, using provided arguments.')
        return args

    checkpoint_args = state_dict['args']
    checkpoint_version = state_dict.get('checkpoint_version', 0)
    args.iteration = state_dict['iteration']

    # One-off conversion for foundation models
    if hasattr(checkpoint_args, 'disable_bias_linear'):
        setattr(
            checkpoint_args, 'add_bias_linear', not getattr(checkpoint_args, 'disable_bias_linear')
        )

    def _set_arg(arg_name, old_arg_name=None, force=False):
        if not force and getattr(args, arg_name, None) is not None:
            return

        if old_arg_name is not None:
            checkpoint_value = getattr(checkpoint_args, old_arg_name, None)
        else:
            checkpoint_value = getattr(checkpoint_args, arg_name, None)

        if checkpoint_value is not None:
            print_rank_0(f"Setting {arg_name} to {checkpoint_value} from checkpoint")
            setattr(args, arg_name, checkpoint_value)
        else:
            print_rank_0(f"Checkpoint did not provide arguments {arg_name}")

    # Model args.
    _set_arg('num_layers')
    _set_arg('hidden_size')
    _set_arg('ffn_hidden_size', force=True)
    _set_arg('seq_length')
    _set_arg('num_attention_heads')
    _set_arg('num_query_groups', force=True)
    _set_arg('group_query_attention', force=True)
    _set_arg('kv_channels')
    _set_arg('max_position_embeddings')
    _set_arg('position_embedding_type', force=True)
    _set_arg('add_position_embedding', force=True)
    _set_arg('use_rotary_position_embeddings', force=True)
    _set_arg('rotary_base', force=True)
    _set_arg('rotary_percent', force=True)
    _set_arg('rotary_interleaved', force=True)
    _set_arg('add_bias_linear', force=True)
    _set_arg('add_qkv_bias', force=True)
    _set_arg('squared_relu', force=True)
    _set_arg('swiglu', force=True)
    _set_arg('untie_embeddings_and_output_weights', force=True)
    _set_arg('apply_layernorm_1p', force=True)
    _set_arg('normalization', force=True)
    _set_arg('apply_query_key_layer_scaling', force=True)
    _set_arg('attention_dropout', force=True)
    _set_arg('hidden_dropout', force=True)

    _set_arg('norm_epsilon', force=True)

    _set_arg('hybrid_override_pattern', force=True)
    _set_arg('spec', force=True)
    _set_arg('hybrid_attention_ratio', force=True)
    _set_arg('hybrid_mlp_ratio', force=True)

    _set_arg('num_experts', force=True)
    _set_arg('moe_layer_freq', force=True)
    _set_arg('moe_ffn_hidden_size', force=True)
    _set_arg('moe_router_topk', force=True)
    _set_arg('moe_token_dispatcher_type', force=True)
    _set_arg('moe_router_pre_softmax', force=True)
    _set_arg('moe_grouped_gemm', force=True)
    _set_arg('moe_shared_expert_intermediate_size', force=True)

    # Tokenizer args.
    _set_arg('tokenizer_type', force=True)
    # Using checkpoint version might not always be safe (e.g., if running on different cluster).
    if args.use_tokenizer_model_from_checkpoint_args:
        _set_arg('tokenizer_model', force=True)
    _set_arg('tiktoken_pattern', force=True)
    _set_arg('padded_vocab_size')

    # Checkpoint args.
    _set_arg('ckpt_format')

    # OP architecture.
    _set_arg('qk_layernorm', force=True)
    _set_arg('use_torchqknorm', force=True)
    _set_arg('no_persist_layer_norm', force=True)
    _set_arg('attn_layernorm', force=True)
    _set_arg('mlp_layernorm', force=True)
    _set_arg('final_layernorm', force=True)
    _set_arg('post_layernorm', force=True)
<<<<<<< HEAD

    _set_arg('qknorm_impl', force=True)
    _set_arg('xielu', force=True)
=======
    _set_arg('layernorm_init', force=True)
    _set_arg('input_embeddings_multiplier', force=True)

>>>>>>> 78c0bfb3

    # Model parallelism args.
    if args.use_mp_args_from_checkpoint_args:
        if checkpoint_version < 3.0:
            _set_arg('tensor_model_parallel_size', 'model_parallel_size')
        else:
            _set_arg('tensor_model_parallel_size', force=True)
            _set_arg('pipeline_model_parallel_size', force=True)
            _set_arg('virtual_pipeline_model_parallel_size', force=True)
            _set_arg('num_layers_per_virtual_pipeline_stage')
            _set_arg('expert_model_parallel_size', force=True)

    return args, checkpoint_args


def fix_fp8_params_lose_precision_when_loading_dist_ckpt(state_dict):
    """
    When "--fp8-param-gather" and "--use-dist-ckpt" are both enabled, the state dict read from
    dist-checkpoint loses precision (the weights read from checkpoint go through the process of
    bf16/fp16 -> fp8 -> bf16/fp16). This function is implemented to solve this problem.
    When "--fp8-param-gather" is disabled, this function doesn't modify anything.
    """
    for key in state_dict.keys():
        if key.startswith('model'):
            for _, sharded_tensor in state_dict[key].items():
                if is_float8tensor(sharded_tensor.data):
                    sharded_tensor.data = sharded_tensor.data.from_float8().cpu()


def load_checkpoint(model, optimizer, opt_param_scheduler, load_arg='load', strict=True,
                    checkpointing_context=None, skip_load_to_model_and_opt=False):
    """Load a model checkpoint and return the iteration.
    strict (bool): whether to strictly enforce that the keys in
        :attr:`state_dict` of the checkpoint match the names of
        parameters and buffers in model.
    skip_load_to_model_and_opt (bool): whether to call `load_state_dict`
        for :attr:`model` and :attr:`optimizer`. In case of running FSDP2
        or other torch features that uses DTensor in state dict, the tensors
        are already loaded in-place by `_load_base_checkpoint`.
    """
    args = get_args()
    load_dir = getattr(args, load_arg)

    # Finetuning directories
    pretrained_dir = getattr(args, 'pretrained_checkpoint', None)
    if pretrained_dir is not None and not checkpoint_exists(load_dir):
        print_rank_0(
            f'Checkpoint file not found in load directory {load_dir} attempting to finetune with checkpoint in {pretrained_dir}'
        )
        load_dir = pretrained_dir
        if not checkpoint_exists(load_dir):
            raise FileNotFoundError("No checkpoint found in load directory or pretrained directory")
        args.finetune = True

    model = unwrap_model(model)

    load_kwargs = {}
    is_dist_ckpt = False
    if (
        args.auto_detect_ckpt_format
        or args.use_dist_ckpt
        or args.non_persistent_save_interval is not None
    ):
        state_dict, checkpoint_name, release, ckpt_type = _load_base_checkpoint(
            load_dir,
            args,
            rank0=True,
            checkpointing_context=checkpointing_context,
        )

        is_dist_ckpt = (
            ckpt_type == CheckpointType.LOCAL
            or dist_checkpointing.check_is_distributed_checkpoint(checkpoint_name)
        )
        if is_dist_ckpt:
            ckpt_tp_pp = (
                state_dict['args'].tensor_model_parallel_size,
                state_dict['args'].pipeline_model_parallel_size,
                getattr(state_dict['args'], 'encoder_tensor_model_parallel_size', 0),
                getattr(state_dict['args'], 'encoder_pipeline_model_parallel_size', 0),
            )
            run_tp_pp = (
                args.tensor_model_parallel_size,
                args.pipeline_model_parallel_size,
                # TODO: change this to args.encoder_tensor_model_parallel_size after 30th Nov 24
                getattr(args, 'encoder_tensor_model_parallel_size', 0),
                getattr(args, 'encoder_pipeline_model_parallel_size', 0),
            )
            mismatch_msg = "(TP, PP, encoder TP, encoder PP) mismatch after resume ({} vs {} from checkpoint)".format(
                run_tp_pp, ckpt_tp_pp
            )

            # Determine if RNG state will be loaded
            if (ckpt_tp_pp == run_tp_pp and not release and not args.finetune and not args.no_load_rng
                    and not getattr(state_dict['args'], 'no_save_rng', False)):
                gen_sd_rng_state = get_rng_state(True)  # we can load the rng state
            else:
                gen_sd_rng_state = None
                if ckpt_tp_pp != run_tp_pp:
                    print_rank_0("{}: RNG state will be ignored".format(mismatch_msg))

            optim_sd_kwargs = dict(is_loading=True)
            # Determine if optimizer state will be loaded
            if (not release and not args.finetune and not args.no_load_optim
                    and not getattr(state_dict['args'], 'no_save_optim', False)):
                gen_sd_optim = optimizer
                gen_sd_opt_param_scheduler = opt_param_scheduler

                if args.use_distributed_optimizer:
                    optim_sd_kwargs['sharding_type'] = ('fully_sharded_model_space'
                                                        if getattr(state_dict['args'], 'ckpt_fully_parallel_save', False)
                                                        else 'dp_zero_gather_scatter')
                    # This is for backwards-compatibility. Can be removed once 'fully_sharded_bucket_space' loading is removed
                    for maybe_dist_opt_optim_state in (state_dict['optimizer'], *state_dict['optimizer'].values()):
                        if 'param_state_sharding_type' in maybe_dist_opt_optim_state:
                            if maybe_dist_opt_optim_state['param_state_sharding_type'] == 'fully_sharded_bucket_space':
                                print_rank_0('Detected deprecated `fully_sharded_bucket_space` DistributedOptimizer checkpoint format')
                                optim_sd_kwargs['sharding_type'] = maybe_dist_opt_optim_state['param_state_sharding_type']
                            break

                    if ckpt_tp_pp != run_tp_pp and optim_sd_kwargs['sharding_type'] != 'fully_sharded_model_space':
                        raise RuntimeError(f"{mismatch_msg}: not supported for DistributedOptimizer with sharding type {optim_sd_kwargs['sharding_type']}."
                                           f" Please use `--ckpt-fully-parallel-save` flag during checkpoint saving.")
            else:
                gen_sd_optim = None
                gen_sd_opt_param_scheduler = None

            # Determine if rerun state will be loaded
            if (ckpt_tp_pp == run_tp_pp and not release and not args.finetune):
                rerun_state_machine = get_rerun_state_machine()
                gen_sd_rerun_state = rerun_state_machine.state_dict(
                    data_iterator=None, use_dist_ckpt=True
                )
            else:
                gen_sd_rerun_state = None
                if ckpt_tp_pp != run_tp_pp:
                    print_rank_0("{}: Rerun state will be ignored".format(mismatch_msg))

            # [ModelOpt]: IMPORTANT! Restoring modelopt_state (sharded or not) must be performed
            # after the model instance has been created and before _load_base_checkpoint is called.
            if has_nvidia_modelopt:
                if ckpt_type == CheckpointType.LOCAL:
                    raise NotImplementedError('Local checkpointing does not support model opt')
                if not args.use_dist_ckpt:
                    restore_modelopt_state(model, state_dict)
                else:
                    restore_sharded_modelopt_state(model, checkpoint_name)

            # [ModelOpt]: Initial loading from non-resume sharded checkpoint to a Distillation Model
            # will result in key mismatch with loss modules potentially containing parameters, since
            # it requires generating a state_dict before loading. Here we hide those modules if present.
            with contextlib.ExitStack() as stack:  # Allows multiple context managers for each model shard
                if args.finetune and hasattr(model[0], "hide_loss_modules"):
                    for m in model:
                        stack.enter_context(m.hide_loss_modules())
                load_kwargs['sharded_state_dict'] = generate_state_dict(
                    args, model, gen_sd_optim, gen_sd_opt_param_scheduler, gen_sd_rng_state,
                    use_dist_ckpt=True, optim_sd_kwargs=optim_sd_kwargs, rerun_state=gen_sd_rerun_state
                )

            # When "--fp8-param-gather" is disabled, this function doesn't modify anything.
            fix_fp8_params_lose_precision_when_loading_dist_ckpt(load_kwargs['sharded_state_dict'])

    state_dict, checkpoint_name, release, ckpt_type = _load_base_checkpoint(
        load_dir, args, rank0=False, checkpointing_context=checkpointing_context,
        **load_kwargs
    )

    # Checkpoint not loaded.
    if state_dict is None:
        # Iteration, num_floating_point_operations_so_far and tokens_so_far default to 0.
        return 0, 0, 0

    # Set checkpoint version.
    set_checkpoint_version(state_dict.get('checkpoint_version', 0))

    # Set iteration.
    if args.finetune or release:
        iteration = 0
    else:
        try:
            iteration = state_dict['iteration']
        except KeyError:
            try:  # Backward compatible with older checkpoints
                iteration = state_dict['total_iters']
            except KeyError:
                print_rank_0('A metadata file exists but unable to load '
                             'iteration from checkpoint {}, exiting'.format(checkpoint_name))
                sys.exit()
    num_floating_point_operations_so_far = state_dict.get('num_floating_point_operations_so_far', 0)
    tokens_so_far = state_dict.get('tokens_so_far', 0)

    # Check arguments.
    assert args.consumed_train_samples == 0
    assert args.skipped_train_samples == 0
    assert args.consumed_valid_samples == 0
    if 'args' in state_dict and not args.finetune:
        checkpoint_args = state_dict['args']
        check_checkpoint_args(checkpoint_args)
        args.consumed_train_samples = getattr(checkpoint_args,
                                              'consumed_train_samples', 0)
        args.skipped_train_samples = getattr(checkpoint_args,
                                             'skipped_train_samples', 0)
        update_num_microbatches(consumed_samples=args.consumed_train_samples, verbose=True)
        args.consumed_valid_samples = getattr(checkpoint_args,
                                              'consumed_valid_samples', 0)
    else:
        print_rank_0('could not find arguments in the checkpoint ...')

    # Model.
    strict = False if args.retro_add_retriever else strict
    if not skip_load_to_model_and_opt:
        if len(model) == 1:
            model[0].load_state_dict(state_dict['model'], strict=strict)
        else:
            for i in range(len(model)):
                mpu.set_virtual_pipeline_model_parallel_rank(i)
                model[i].load_state_dict(state_dict['model%d' % i], strict=strict)

    # Fix up query/key/value matrix ordering if needed.
    checkpoint_version = get_checkpoint_version()
    print_rank_0(f' checkpoint version {checkpoint_version}')
    fix_query_key_value_ordering(model, checkpoint_version)

    # Optimizer.
    if not release and not args.finetune and not args.no_load_optim:
        try:
            # Load state dict.
            if not skip_load_to_model_and_opt and optimizer is not None and not optimizer.is_stub_optimizer:
                optimizer.load_state_dict(state_dict['optimizer'])

            # Load distributed optimizer's custom parameter state.
            # For distributed checkpoint it's already loaded in load_state_dict above
            if args.use_distributed_optimizer and not is_dist_ckpt:
                # NOTE: this is a manual read of the tracker file.
                # This code should not be reached when reading from a non_persistent checkpoint
                assert not is_dist_ckpt
                tracker_filename = get_checkpoint_tracker_filename(load_dir)
                iteration, release = read_metadata(tracker_filename)
                model_checkpoint_name = \
                    get_checkpoint_name(load_dir, iteration, release)
                optim_checkpoint_name = \
                    get_distributed_optimizer_checkpoint_name(
                        model_checkpoint_name)
                optimizer.load_parameter_state(optim_checkpoint_name,
                                               update_legacy_format=args.ckpt_convert_update_legacy_dist_opt_format)

            # Load scheduler.
            if opt_param_scheduler is not None:
                if 'lr_scheduler' in state_dict: # backward compatbility
                    opt_param_scheduler.load_state_dict(state_dict['lr_scheduler'])
                else:
                    opt_param_scheduler.load_state_dict(state_dict['opt_param_scheduler'])
        except KeyError as e:
            print_rank_0('Unable to load optimizer from checkpoint {}. '
                         'Specify --no-load-optim or --finetune to prevent '
                         'attempting to load the optimizer state, '
                         'exiting ...'.format(checkpoint_name))
            raise e
    else:
        if (args.fp16 or args.bf16) and optimizer is not None:
            optimizer.reload_model_params()

    # rerun state
    try:
        if 'rerun_state_machine' in state_dict:
            get_rerun_state_machine().load_state_dict(state_dict['rerun_state_machine'])
    except Exception as e:
        print(f"Unable to restore RerunMachine from checkpoint: {e}")
        sys.exit()

    # rng states.
    if not release and not args.finetune and not args.no_load_rng:
        try:
            if 'rng_state' in state_dict:
                # access rng_state for data parallel rank
                if args.data_parallel_random_init:
                    rng_state = state_dict['rng_state'][mpu.get_data_parallel_rank()]
                else:
                    rng_state = state_dict['rng_state'][0]
                random.setstate(rng_state['random_rng_state'])
                np.random.set_state(rng_state['np_rng_state'])
                torch.set_rng_state(rng_state['torch_rng_state'])
                torch.cuda.set_rng_state(rng_state['cuda_rng_state'])
                # Check for empty states array
                if not rng_state['rng_tracker_states']:
                    raise KeyError
                tensor_parallel.get_cuda_rng_tracker().set_states(
                    rng_state['rng_tracker_states'])
            else:  # backward compatability
                random.setstate(state_dict['random_rng_state'])
                np.random.set_state(state_dict['np_rng_state'])
                torch.set_rng_state(state_dict['torch_rng_state'])
                torch.cuda.set_rng_state(state_dict['cuda_rng_state'])
                # Check for empty states array
                if not state_dict['rng_tracker_states']:
                    raise KeyError
                tensor_parallel.get_cuda_rng_tracker().set_states(
                    state_dict['rng_tracker_states'])
        except KeyError:
            print_rank_0('Unable to load rng state from checkpoint {}. '
                         'Specify --no-load-rng or --finetune to prevent '
                         'attempting to load the rng state, '
                         'exiting ...'.format(checkpoint_name))
            sys.exit()

    # Some utilities want to load a checkpoint without distributed being initialized
    if torch.distributed.is_initialized():
        torch.distributed.barrier()

    print_rank_0(f'  successfully loaded checkpoint from {load_dir} '
                 f'[ t {mpu.get_tensor_model_parallel_rank() + 1}/{mpu.get_tensor_model_parallel_world_size()}, '
                 f'p {mpu.get_pipeline_model_parallel_rank() + 1}/{mpu.get_pipeline_model_parallel_world_size()} ] '
                 f'at iteration {iteration}')

    torch.cuda.empty_cache()

    if iteration > 0:
        # Notify FT that a checkpoint was loaded.
        is_local_chkpt = (ckpt_type == CheckpointType.LOCAL)
        ft_integration.on_checkpoint_loaded(is_local_chkpt=is_local_chkpt)

    return iteration, num_floating_point_operations_so_far, tokens_so_far


def load_biencoder_checkpoint(model, only_query_model=False,
                              only_context_model=False, custom_load_path=None):
    """
    selectively load retrieval models for indexing/retrieving
    from saved checkpoints
    """

    args = get_args()

    model = unwrap_model(model)

    load_path = custom_load_path if custom_load_path is not None else args.load

    tracker_filename = get_checkpoint_tracker_filename(load_path)
    with open(tracker_filename, 'r') as f:
        iteration = int(f.read().strip())

    checkpoint_name = get_checkpoint_name(load_path, iteration,
                                          args.use_distributed_optimizer,
                                          release=False)

    if mpu.get_data_parallel_rank() == 0:
        print('global rank {} is loading checkpoint {}'.format(
            torch.distributed.get_rank(), checkpoint_name))

    state_dict = torch.load(checkpoint_name, map_location='cpu')
    ret_state_dict = state_dict['model']

    if only_query_model:
        ret_state_dict.pop('context_model')
    if only_context_model:
        ret_state_dict.pop('query_model')

    assert len(model) == 1
    model[0].load_state_dict(ret_state_dict)
    torch.distributed.barrier()

    if mpu.get_data_parallel_rank() == 0:
        print(' successfully loaded {}'.format(checkpoint_name))

    return model<|MERGE_RESOLUTION|>--- conflicted
+++ resolved
@@ -1062,15 +1062,11 @@
     _set_arg('mlp_layernorm', force=True)
     _set_arg('final_layernorm', force=True)
     _set_arg('post_layernorm', force=True)
-<<<<<<< HEAD
 
     _set_arg('qknorm_impl', force=True)
     _set_arg('xielu', force=True)
-=======
     _set_arg('layernorm_init', force=True)
     _set_arg('input_embeddings_multiplier', force=True)
-
->>>>>>> 78c0bfb3
 
     # Model parallelism args.
     if args.use_mp_args_from_checkpoint_args:
