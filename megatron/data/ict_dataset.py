import itertools
import random
import os
import sys
import time

import numpy as np
import torch
from torch.utils.data import Dataset

from megatron import get_tokenizer
from megatron import print_rank_0
from megatron import mpu
from megatron.data import helpers


class InverseClozeDataset(Dataset):
    """Dataset containing sentences and their blocks for an inverse cloze task."""
    def __init__(self, name, context_dataset, titles_dataset, data_prefix,
                 num_epochs, max_num_samples, max_seq_length,
                 short_seq_prob, seed):
        self.name = name
        self.seed = seed
        self.max_seq_length = max_seq_length
        self.context_dataset = context_dataset
        self.titles_dataset = titles_dataset
        self.short_seq_prob = short_seq_prob
        self.rng = random.Random(self.seed)

        self.samples_mapping = get_samples_mapping(self.context_dataset,
                                                   self.titles_dataset,
                                                   data_prefix,
                                                   num_epochs,
                                                   max_num_samples,
                                                   self.max_seq_length,
                                                   self.seed,
                                                   self.name)
        tokenizer = get_tokenizer()
        self.vocab_id_list = list(tokenizer.inv_vocab.keys())
        self.vocab_id_to_token_list = tokenizer.inv_vocab
        self.cls_id = tokenizer.cls
        self.sep_id = tokenizer.sep
        self.mask_id = tokenizer.mask
        self.pad_id = tokenizer.pad
        self.offset = 0

    def __len__(self):
        return self.samples_mapping.shape[0]

    def __getitem__(self, idx):
<<<<<<< HEAD
        # get rng state corresponding to index (allows deterministic random pair)
        rng = random.Random(idx + 20000 + self.seed)
=======
        start_index, end_index, doc_index = self.samples_mapping[idx]
        context = [list(self.context_dataset[i]) for i in range(start_index, end_index)]
        assert len(context) > 1

        title = list(self.titles_dataset[int(doc_index)])
        full_sum = sum(len(c) for c in context) + len(title)
>>>>>>> 3dc39c4a

        if len(context) == 2:
            rand_sent_idx = int(self.rng.random() > 0.5)
        else:
            rand_sent_idx = self.rng.randint(1, len(context) - 2)

        if self.rng.random() < 0.1:
            input = list(context[rand_sent_idx])
        else:
            input = context.pop(rand_sent_idx)

<<<<<<< HEAD
        input_data, context_data = self.get_input_and_context(idx, target_seq_length, rng)
        input_tokens, input_token_types, input_pad_mask = input_data
        context_tokens, context_token_types, context_pad_mask = context_data
=======
        input = input[:self.max_seq_length - 2]
        context = list(itertools.chain(*context))[:self.max_seq_length - (3 + len(title))]

        input_tokens, input_token_types, input_pad_mask = self.concat_and_pad_tokens(input)
        context_tokens, context_token_types, context_pad_mask = self.concat_and_pad_tokens(context, title)
>>>>>>> 3dc39c4a

        sample = {
            'input_text': np.array(input_tokens),
            'input_types': np.array(input_token_types),
            'input_pad_mask': np.array(input_pad_mask),
            'context_text': np.array(context_tokens),
            'context_types': np.array(context_token_types),
            'context_pad_mask': np.array(context_pad_mask)
        }

        return sample

    def concat_and_pad_tokens(self, tokens, title=None):
        """concat with special tokens and pad sequence to self.max_seq_length"""
        tokens = [self.cls_id] + tokens + [self.sep_id]
        if title is not None:
            tokens += title + [self.sep_id]
        assert len(tokens) <= self.max_seq_length, len(tokens)

        num_pad = self.max_seq_length - len(tokens)
        pad_mask = [0] * len(tokens) + [1] * num_pad
        tokens += [self.pad_id] * num_pad
        token_types = [0] * self.max_seq_length
        return tokens, token_types, pad_mask

<<<<<<< HEAD
    def get_input_and_context(self, idx, target_seq_length, rng):
        """fetches a sentence and its surrounding context"""
        num_tries = 0
        while num_tries < 20:
            num_tries += 1
            doc = None
            while doc is None:
                doc = self.get_sentence_split_doc(idx + self.offset)
                if not doc:
                    doc = None
                    self.offset += 1

            num_sentences = len(doc)
            padless_max_len = self.max_seq_length - 2

            # select a random sentence from the document as input
            # TODO: consider adding multiple input sentences.
            input_sentence_idx = rng.randint(0, num_sentences - 1)
            input_tokens = doc[input_sentence_idx][:target_seq_length]
            if not len(input_tokens) > 0:
                self.offset += 1
                continue

            context_tokens = []
            # 10% of the time, the input sentence is left in the context.
            # The other 90% of the time, keep it out.
            if rng.random() < 0.1:
                context_tokens = input_tokens.copy()

            view_preceding = True
            view_radius = 1
            while len(context_tokens) < padless_max_len:
                # keep adding sentences while the context can accommodate more.
                if view_preceding:
                    examine_idx = input_sentence_idx - view_radius
                    if examine_idx >= 0:
                        new_tokens = doc[examine_idx]
                        context_tokens = new_tokens + context_tokens
                else:
                    examine_idx = input_sentence_idx + view_radius
                    if examine_idx < num_sentences:
                        new_tokens = doc[examine_idx]
                        context_tokens += new_tokens
                    view_radius += 1
                view_preceding = not view_preceding
                if view_radius > num_sentences:
                    break

            # assemble the tokens and token types of the context
            context_tokens = context_tokens[:padless_max_len]
            if not len(context_tokens) > 0:
                self.offset += 1
                continue

            # concatenate 'CLS' and 'SEP' tokens and add extra token types
            input_tokens, input_token_types, input_pad_mask = self.concat_and_pad_tokens(input_tokens)
            context_tokens, context_token_types, context_pad_mask = self.concat_and_pad_tokens(context_tokens)

            return (input_tokens, input_token_types, input_pad_mask), \
                   (context_tokens, context_token_types, context_pad_mask)
        else:
            raise RuntimeError("Could not get a valid data point from InverseClozeDataset")
=======

def get_samples_mapping(context_dataset,
                        titles_dataset,
                        data_prefix,
                        num_epochs,
                        max_num_samples,
                        max_seq_length,
                        seed,
                        name):
    if not num_epochs:
        if not max_num_samples:
            raise ValueError("Need to specify either max_num_samples "
                             "or num_epochs")
        num_epochs = np.iinfo(np.int32).max - 1
    if not max_num_samples:
        max_num_samples = np.iinfo(np.int64).max - 1

    # Filename of the index mapping
    indexmap_filename = data_prefix
    indexmap_filename += '_{}_indexmap'.format(name)
    if num_epochs != (np.iinfo(np.int32).max - 1):
        indexmap_filename += '_{}ep'.format(num_epochs)
    if max_num_samples != (np.iinfo(np.int64).max - 1):
        indexmap_filename += '_{}mns'.format(max_num_samples)
    indexmap_filename += '_{}msl'.format(max_seq_length)
    indexmap_filename += '_{}s'.format(seed)
    indexmap_filename += '.npy'

    # Build the indexed mapping if not exist.
    if torch.distributed.get_rank() == 0 and \
            not os.path.isfile(indexmap_filename):
        print(' > WARNING: could not find index map file {}, building '
              'the indices on rank 0 ...'.format(indexmap_filename))

        # Make sure the types match the helpers input types.
        assert context_dataset.doc_idx.dtype == np.int64
        assert context_dataset.sizes.dtype == np.int32

        # Build samples mapping
        verbose = torch.distributed.get_rank() == 0
        start_time = time.time()
        print_rank_0(' > building samples index mapping for {} ...'.format(
            name))
        samples_mapping = helpers.build_blocks_mapping(
            context_dataset.doc_idx,
            context_dataset.sizes,
            titles_dataset.sizes,
            num_epochs,
            max_num_samples,
            max_seq_length-3,  # account for added tokens
            seed,
            verbose)
        print_rank_0(' > done building samples index mapping')
        np.save(indexmap_filename, samples_mapping, allow_pickle=True)
        print_rank_0(' > saved the index mapping in {}'.format(
            indexmap_filename))
        # Make sure all the ranks have built the mapping
        print_rank_0(' > elapsed time to build and save samples mapping '
                     '(seconds): {:4f}'.format(
            time.time() - start_time))
    # This should be a barrier but nccl barrier assumes
    # device_index=rank which is not the case for model
    # parallel case
    counts = torch.cuda.LongTensor([1])
    torch.distributed.all_reduce(counts, group=mpu.get_data_parallel_group())
    assert counts[0].item() == torch.distributed.get_world_size(
        group=mpu.get_data_parallel_group())

    # Load indexed dataset.
    print_rank_0(' > loading indexed mapping from {}'.format(
        indexmap_filename))
    start_time = time.time()
    samples_mapping = np.load(indexmap_filename, allow_pickle=True)
    print_rank_0('    loaded indexed file in {:3.3f} seconds'.format(
        time.time() - start_time))
    print_rank_0('    total number of samples: {}'.format(
        samples_mapping.shape[0]))

    return samples_mapping
>>>>>>> 3dc39c4a
<|MERGE_RESOLUTION|>--- conflicted
+++ resolved
@@ -42,45 +42,35 @@
         self.sep_id = tokenizer.sep
         self.mask_id = tokenizer.mask
         self.pad_id = tokenizer.pad
-        self.offset = 0
 
     def __len__(self):
         return self.samples_mapping.shape[0]
 
     def __getitem__(self, idx):
-<<<<<<< HEAD
-        # get rng state corresponding to index (allows deterministic random pair)
-        rng = random.Random(idx + 20000 + self.seed)
-=======
-        start_index, end_index, doc_index = self.samples_mapping[idx]
-        context = [list(self.context_dataset[i]) for i in range(start_index, end_index)]
+        start_idx, end_idx, doc_idx = self.samples_mapping[idx]
+        title = list(self.titles_dataset[int(doc_idx)])
+        context = [list(self.context_dataset[i]) for i in range(start_idx, end_idx)]
         assert len(context) > 1
 
-        title = list(self.titles_dataset[int(doc_index)])
-        full_sum = sum(len(c) for c in context) + len(title)
->>>>>>> 3dc39c4a
-
+        # avoid selecting the first or last sentence to be the query.
         if len(context) == 2:
             rand_sent_idx = int(self.rng.random() > 0.5)
         else:
             rand_sent_idx = self.rng.randint(1, len(context) - 2)
 
+        # keep the query in the context 10% of the time.
         if self.rng.random() < 0.1:
-            input = list(context[rand_sent_idx])
+            input = context[rand_sent_idx].copy()
         else:
             input = context.pop(rand_sent_idx)
 
-<<<<<<< HEAD
-        input_data, context_data = self.get_input_and_context(idx, target_seq_length, rng)
-        input_tokens, input_token_types, input_pad_mask = input_data
-        context_tokens, context_token_types, context_pad_mask = context_data
-=======
+        # may still need to truncate because blocks are concluded when
+        # the sentence lengths have exceeded max_seq_length.
         input = input[:self.max_seq_length - 2]
         context = list(itertools.chain(*context))[:self.max_seq_length - (3 + len(title))]
 
         input_tokens, input_token_types, input_pad_mask = self.concat_and_pad_tokens(input)
         context_tokens, context_token_types, context_pad_mask = self.concat_and_pad_tokens(context, title)
->>>>>>> 3dc39c4a
 
         sample = {
             'input_text': np.array(input_tokens),
@@ -106,70 +96,6 @@
         token_types = [0] * self.max_seq_length
         return tokens, token_types, pad_mask
 
-<<<<<<< HEAD
-    def get_input_and_context(self, idx, target_seq_length, rng):
-        """fetches a sentence and its surrounding context"""
-        num_tries = 0
-        while num_tries < 20:
-            num_tries += 1
-            doc = None
-            while doc is None:
-                doc = self.get_sentence_split_doc(idx + self.offset)
-                if not doc:
-                    doc = None
-                    self.offset += 1
-
-            num_sentences = len(doc)
-            padless_max_len = self.max_seq_length - 2
-
-            # select a random sentence from the document as input
-            # TODO: consider adding multiple input sentences.
-            input_sentence_idx = rng.randint(0, num_sentences - 1)
-            input_tokens = doc[input_sentence_idx][:target_seq_length]
-            if not len(input_tokens) > 0:
-                self.offset += 1
-                continue
-
-            context_tokens = []
-            # 10% of the time, the input sentence is left in the context.
-            # The other 90% of the time, keep it out.
-            if rng.random() < 0.1:
-                context_tokens = input_tokens.copy()
-
-            view_preceding = True
-            view_radius = 1
-            while len(context_tokens) < padless_max_len:
-                # keep adding sentences while the context can accommodate more.
-                if view_preceding:
-                    examine_idx = input_sentence_idx - view_radius
-                    if examine_idx >= 0:
-                        new_tokens = doc[examine_idx]
-                        context_tokens = new_tokens + context_tokens
-                else:
-                    examine_idx = input_sentence_idx + view_radius
-                    if examine_idx < num_sentences:
-                        new_tokens = doc[examine_idx]
-                        context_tokens += new_tokens
-                    view_radius += 1
-                view_preceding = not view_preceding
-                if view_radius > num_sentences:
-                    break
-
-            # assemble the tokens and token types of the context
-            context_tokens = context_tokens[:padless_max_len]
-            if not len(context_tokens) > 0:
-                self.offset += 1
-                continue
-
-            # concatenate 'CLS' and 'SEP' tokens and add extra token types
-            input_tokens, input_token_types, input_pad_mask = self.concat_and_pad_tokens(input_tokens)
-            context_tokens, context_token_types, context_pad_mask = self.concat_and_pad_tokens(context_tokens)
-
-            return (input_tokens, input_token_types, input_pad_mask), \
-                   (context_tokens, context_token_types, context_pad_mask)
-        else:
-            raise RuntimeError("Could not get a valid data point from InverseClozeDataset")
-=======
 
 def get_samples_mapping(context_dataset,
                         titles_dataset,
@@ -248,5 +174,4 @@
     print_rank_0('    total number of samples: {}'.format(
         samples_mapping.shape[0]))
 
-    return samples_mapping
->>>>>>> 3dc39c4a
+    return samples_mapping