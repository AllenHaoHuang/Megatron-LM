# coding=utf-8
# Copyright (c) 2020, NVIDIA CORPORATION.  All rights reserved.
#
# Licensed under the Apache License, Version 2.0 (the "License");
# you may not use this file except in compliance with the License.
# You may obtain a copy of the License at
#
#     http://www.apache.org/licenses/LICENSE-2.0
#
# Unless required by applicable law or agreed to in writing, software
# distributed under the License is distributed on an "AS IS" BASIS,
# WITHOUT WARRANTIES OR CONDITIONS OF ANY KIND, either express or implied.
# See the License for the specific language governing permissions and
# limitations under the License.

"""Megatron Module"""

import torch
from torch.autograd import Variable
from torch.nn.parameter import Parameter

from megatron import get_args
from megatron import mpu


_FLOAT_TYPES = (torch.FloatTensor, torch.cuda.FloatTensor)
_HALF_TYPES = (torch.HalfTensor, torch.cuda.HalfTensor)
_BF16_TYPES = (torch.BFloat16Tensor, torch.cuda.BFloat16Tensor)



def param_is_not_shared(param):
    return not hasattr(param, 'shared') or not param.shared



class MegatronModule(torch.nn.Module):
    """Megatron specific extensions of torch Module with support
    for pipelining."""

    def __init__(self, share_word_embeddings=True):
        super(MegatronModule, self).__init__()
        self.share_word_embeddings = share_word_embeddings


    def state_dict_for_save_checkpoint(self, destination=None, prefix='',
                                       keep_vars=False):
        """Use this function to override the state dict for
        saving checkpoints."""
        return self.state_dict(destination, prefix, keep_vars)


    def word_embeddings_weight(self):
        if self.pre_process:
            return self.language_model.embedding.word_embeddings.weight
        else:
            if not self.share_word_embeddings:
                raise Exception('word_embeddings_weight() called for last '
                                'stage, but share_word_embeddings is false')
            return self.word_embeddings.weight


    def initialize_word_embeddings(self, init_method_normal):
        args = get_args()
        if not self.share_word_embeddings:
            raise Exception('initialize_word_embeddings() was called but '
                            'share_word_embeddings is false')

        # This function just initializes the word embeddings in the final stage
        # when we are using pipeline parallelism. Nothing to do if we aren't
        # using pipeline parallelism.
        if args.pipeline_model_parallel_size == 1:
            return

        # Parameters are shared between the word embeddings layers, and the
        # heads at the end of the model. In a pipelined setup with more than
        # one stage, the initial embedding layer and the head are on different
        # workers, so we do the following:
        # 1. Create a second copy of word_embeddings on the last stage, with
        #    initial parameters of 0.0.
        # 2. Do an all-reduce between the first and last stage to ensure that
        #    the two copies of word_embeddings start off with the same
        #    parameter values.
        # 3. In the training loop, before an all-reduce between the grads of
        #    the two word_embeddings layers to ensure that every applied weight
        #    update is the same on both stages.
        if mpu.is_pipeline_last_stage() and \
                not self.pre_process:
            assert not mpu.is_pipeline_first_stage()
            self._word_embeddings_for_head_key = 'word_embeddings_for_head'
            # set word_embeddings weights to 0 here, then copy first
            # stage's weights using all_reduce below.
            self.word_embeddings = mpu.VocabParallelEmbedding(
                args.padded_vocab_size, args.hidden_size,
                init_method=init_method_normal(args.init_method_std))
            self.word_embeddings.weight.data.fill_(0)
            self.word_embeddings.weight.shared = True

        if not torch.distributed.is_initialized():
            if not getattr(MegatronModule, "embedding_warning_printed", False):
                print("WARNING! Distributed processes aren't initialized, so "
                      "word embeddings in the last layer are not initialized. "
                      "If you are just manipulating a model this is fine, but "
                      "this needs to be handled manually. If you are training "
                      "something is definitely wrong.")
                MegatronModule.embedding_warning_printed = True
            return

        # Zero out initial weights for decoder embedding.
        # NOTE: We don't currently support T5 with the interleaved schedule.
        if not mpu.is_pipeline_first_stage(ignore_virtual=True) and \
                self.pre_process:
            self.language_model.embedding.zero_parameters()

        # Ensure that first and last stages have the same initial parameter
        # values.
        if mpu.is_rank_in_embedding_group():
            torch.distributed.all_reduce(self.word_embeddings_weight().data,
                                         group=mpu.get_embedding_group())
            # All-reduce other embeddings as well as necessary. The last stage
            # does not have these other embeddings, so just create placeholder
            # tensors of the right shape with all zeros.
            # NOTE: We don't currently support T5 with the interleaved schedule.
            if args.pipeline_model_parallel_split_rank is not None:
                # TODO: Support tokentype embedding.
                dimensions = (args.max_position_embeddings, args.hidden_size)
                if mpu.is_pipeline_last_stage(ignore_virtual=True):
                    position_embeddings = torch.nn.Embedding(*dimensions).cuda()
                    position_embeddings.weight.data.fill_(0)
                else:
                    self.language_model.embedding.cuda()
                    position_embeddings = self.language_model.embedding.position_embeddings
                torch.distributed.all_reduce(position_embeddings.weight.data,
                                             group=mpu.get_embedding_group())
<<<<<<< HEAD
=======

            # Ensure that encoder(first stage) and decoder(split stage) position 
            # embeddings have the same initial parameter values
            # NOTE: We don't currently support T5 with the interleaved schedule.
            if mpu.is_rank_in_position_embedding_group() and \
                    args.pipeline_model_parallel_split_rank is not None:
                # TODO: Support tokentype embedding.
                self.language_model.embedding.cuda()
                position_embeddings = self.language_model.embedding.position_embeddings
                torch.distributed.all_reduce(position_embeddings.weight.data,
                                             group=mpu.get_position_embedding_group())
        else:
            print("WARNING! Distributed processes aren't initialized, so "
                  "word embeddings in the last layer are not initialized. "
                  "If you are just manipulating a model this is fine, but "
                  "this needs to be handled manually. If you are training "
                  "something is definitely wrong.")
>>>>>>> 0ed2f6ac


def conversion_helper(val, conversion):
    """Apply conversion to val. Recursively apply conversion if `val`
    #is a nested tuple/list structure."""
    if not isinstance(val, (tuple, list)):
        return conversion(val)
    rtn = [conversion_helper(v, conversion) for v in val]
    if isinstance(val, tuple):
        rtn = tuple(rtn)
    return rtn


def fp32_to_float16(val, float16_convertor):
    """Convert fp32 `val` to fp16/bf16"""
    def half_conversion(val):
        val_typecheck = val
        if isinstance(val_typecheck, (Parameter, Variable)):
            val_typecheck = val.data
        if isinstance(val_typecheck, _FLOAT_TYPES):
            val = float16_convertor(val)
        return val
    return conversion_helper(val, half_conversion)


def float16_to_fp32(val):
    """Convert fp16/bf16 `val` to fp32"""
    def float_conversion(val):
        val_typecheck = val
        if isinstance(val_typecheck, (Parameter, Variable)):
            val_typecheck = val.data
        if isinstance(val_typecheck, (_BF16_TYPES, _HALF_TYPES)):
            val = val.float()
        return val
    return conversion_helper(val, float_conversion)



class Float16Module(MegatronModule):

    def __init__(self, module, args):
        super(Float16Module, self).__init__()

        if args.fp16:
            self.add_module('module', module.half())
            def float16_convertor(val):
                return val.half()
        elif args.bf16:
            self.add_module('module', module.bfloat16())
            def float16_convertor(val):
                return val.bfloat16()
        else:
            raise Exception('should not be here')

        self.float16_convertor = float16_convertor


    def set_input_tensor(self, input_tensor):
        return self.module.set_input_tensor(input_tensor)


    def forward(self, *inputs, **kwargs):
        if mpu.is_pipeline_first_stage():
            inputs = fp32_to_float16(inputs, self.float16_convertor)
        outputs = self.module(*inputs, **kwargs)
        if mpu.is_pipeline_last_stage():
            outputs = float16_to_fp32(outputs)
        return outputs


    def state_dict(self, destination=None, prefix='', keep_vars=False):
        return self.module.state_dict(destination, prefix, keep_vars)


    def state_dict_for_save_checkpoint(self, destination=None, prefix='',
                                       keep_vars=False):
        return self.module.state_dict_for_save_checkpoint(destination, prefix,
                                                          keep_vars)


    def load_state_dict(self, state_dict, strict=True):
        self.module.load_state_dict(state_dict, strict=strict)<|MERGE_RESOLUTION|>--- conflicted
+++ resolved
@@ -70,6 +70,16 @@
         # when we are using pipeline parallelism. Nothing to do if we aren't
         # using pipeline parallelism.
         if args.pipeline_model_parallel_size == 1:
+            return
+
+        if not torch.distributed.is_initialized():
+            if not getattr(MegatronModule, "embedding_warning_printed", False):
+                print("WARNING! Distributed processes aren't initialized, so "
+                      "word embeddings in the last layer are not initialized. "
+                      "If you are just manipulating a model this is fine, but "
+                      "this needs to be handled manually. If you are training "
+                      "something is definitely wrong.")
+                MegatronModule.embedding_warning_printed = True
             return
 
         # Parameters are shared between the word embeddings layers, and the
@@ -96,16 +106,6 @@
             self.word_embeddings.weight.data.fill_(0)
             self.word_embeddings.weight.shared = True
 
-        if not torch.distributed.is_initialized():
-            if not getattr(MegatronModule, "embedding_warning_printed", False):
-                print("WARNING! Distributed processes aren't initialized, so "
-                      "word embeddings in the last layer are not initialized. "
-                      "If you are just manipulating a model this is fine, but "
-                      "this needs to be handled manually. If you are training "
-                      "something is definitely wrong.")
-                MegatronModule.embedding_warning_printed = True
-            return
-
         # Zero out initial weights for decoder embedding.
         # NOTE: We don't currently support T5 with the interleaved schedule.
         if not mpu.is_pipeline_first_stage(ignore_virtual=True) and \
@@ -117,41 +117,17 @@
         if mpu.is_rank_in_embedding_group():
             torch.distributed.all_reduce(self.word_embeddings_weight().data,
                                          group=mpu.get_embedding_group())
-            # All-reduce other embeddings as well as necessary. The last stage
-            # does not have these other embeddings, so just create placeholder
-            # tensors of the right shape with all zeros.
-            # NOTE: We don't currently support T5 with the interleaved schedule.
-            if args.pipeline_model_parallel_split_rank is not None:
-                # TODO: Support tokentype embedding.
-                dimensions = (args.max_position_embeddings, args.hidden_size)
-                if mpu.is_pipeline_last_stage(ignore_virtual=True):
-                    position_embeddings = torch.nn.Embedding(*dimensions).cuda()
-                    position_embeddings.weight.data.fill_(0)
-                else:
-                    self.language_model.embedding.cuda()
-                    position_embeddings = self.language_model.embedding.position_embeddings
-                torch.distributed.all_reduce(position_embeddings.weight.data,
-                                             group=mpu.get_embedding_group())
-<<<<<<< HEAD
-=======
-
-            # Ensure that encoder(first stage) and decoder(split stage) position 
-            # embeddings have the same initial parameter values
-            # NOTE: We don't currently support T5 with the interleaved schedule.
-            if mpu.is_rank_in_position_embedding_group() and \
-                    args.pipeline_model_parallel_split_rank is not None:
-                # TODO: Support tokentype embedding.
-                self.language_model.embedding.cuda()
-                position_embeddings = self.language_model.embedding.position_embeddings
-                torch.distributed.all_reduce(position_embeddings.weight.data,
-                                             group=mpu.get_position_embedding_group())
-        else:
-            print("WARNING! Distributed processes aren't initialized, so "
-                  "word embeddings in the last layer are not initialized. "
-                  "If you are just manipulating a model this is fine, but "
-                  "this needs to be handled manually. If you are training "
-                  "something is definitely wrong.")
->>>>>>> 0ed2f6ac
+
+        # Ensure that encoder(first stage) and decoder(split stage) position
+        # embeddings have the same initial parameter values
+        # NOTE: We don't currently support T5 with the interleaved schedule.
+        if mpu.is_rank_in_position_embedding_group() and \
+                args.pipeline_model_parallel_split_rank is not None:
+            # TODO: Support tokentype embedding.
+            self.language_model.embedding.cuda()
+            position_embeddings = self.language_model.embedding.position_embeddings
+            torch.distributed.all_reduce(position_embeddings.weight.data,
+                                         group=mpu.get_position_embedding_group())
 
 
 def conversion_helper(val, conversion):
